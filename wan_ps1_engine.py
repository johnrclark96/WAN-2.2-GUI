#!/usr/bin/env python
"""CLI engine for WAN 2.2 with lazy imports and strict arg handling."""

from __future__ import annotations

import argparse
import json
import time
import traceback
import os
from contextlib import nullcontext
try:  # pragma: no cover - torch optional for tests
    import torch  # type: ignore
except Exception:  # pragma: no cover - torch missing
    torch = None  # type: ignore[assignment]
from pathlib import Path
from core.paths import OUTPUT_DIR, MODELS_DIR
from typing import Any, Dict, List, IO

# ---------------- persistent logging helpers ----------------

_RUN_TS = time.strftime("%Y%m%d_%H%M%S")

def _init_log_dirs() -> tuple[Path, Path]:
    """Pick writable log dirs across environments (CI-friendly).
    Order: $WAN_LOG_ROOT > D:/wan22 (if exists) > CWD. Never raise at import-time.
    """
    candidates: list[Path] = []
    env_root = os.getenv("WAN_LOG_ROOT")
    if env_root:
        candidates.append(Path(env_root))
    d_base = Path("D:/wan22")
    if d_base.exists():
        candidates.append(d_base)
    candidates.append(Path.cwd())
    for base in candidates:
        try:
            (base / "logs").mkdir(parents=True, exist_ok=True)
            (base / "json").mkdir(parents=True, exist_ok=True)
            return base / "logs", base / "json"
        except Exception:
            continue
    # last resort: CWD
    return Path.cwd() / "logs", Path.cwd() / "json"

_LOG_DIR_TXT, _LOG_DIR_JSON = _init_log_dirs()
_LOG_TXT = _LOG_DIR_TXT / f"wan_run_{_RUN_TS}.log"
_LOG_JSONL = _LOG_DIR_JSON / f"wan_run_{_RUN_TS}.jsonl"

def _now() -> float:
    return time.time()

def log(msg: str, stage: str = "info", **extra) -> None:
    line = f"[{time.strftime('%H:%M:%S')}] [{stage}] {msg}"
    print(line, flush=True)
    try:
        with _LOG_TXT.open("a", encoding="utf-8") as f:
            f.write(line + "\n")
    except Exception:
        pass
    payload = {"ts": _now(), "stage": stage, "msg": msg}
    if extra:
        payload["extra"] = extra
    try:
        with _LOG_JSONL.open("a", encoding="utf-8") as f:
            f.write(json.dumps(payload, ensure_ascii=False) + "\n")
    except Exception:
        pass

# ---------------- lazy/optional globals ----------------
Image: Any = None
export_to_video: Any = None
load_image: Any = None
WanPipeline: Any = None
AutoencoderKLWan: Any = None
UniPCMultistepScheduler: Any = None


def snap32(x: int) -> int:
    """Snap ``x`` down to the nearest multiple of 32."""
    return max(32, int(x) // 32 * 32)


def log_vram(label: str) -> None:
    """Print VRAM usage for debugging."""
    try:
        import torch as _t
    except Exception:  # pragma: no cover - torch optional in tests
        return
    if not _t.cuda.is_available():  # pragma: no cover - GPU may be absent
        return
    free, total = _t.cuda.mem_get_info()  # type: ignore[arg-type]
    used = (total - free) / 1024**2
    print(f"[INFO] {label} VRAM: {used:.0f} MiB used / {total/1024**2:.0f} MiB total")


def attention_context(pref: str, pipe: Any | None = None):
    """Return (name, context manager) for the requested attention backend."""
    try:
        from torch.nn.attention import SDPBackend, sdpa_kernel  # type: ignore
    except Exception:  # pragma: no cover - torch absent
        return "sdpa(math)", nullcontext()

    try:
        ctx = sdpa_kernel(SDPBackend.EFFICIENT_ATTENTION)
        name = "sdpa(mem-efficient)"
        log("[attn] Using SDPA (mem-efficient)", stage="attn")
    except Exception as e:
        ctx = sdpa_kernel(SDPBackend.MATH)
        name = "sdpa(math)"
        log(f"[attn] SDPA mem-efficient unavailable ({e}); using math", stage="attn")

    if pref in ("auto", "flash-attn"):
        try:
            with sdpa_kernel(SDPBackend.FLASH_ATTENTION):
                ctx = sdpa_kernel(SDPBackend.FLASH_ATTENTION)
                name = "flash-attn"
                log("[attn] Using FlashAttention via SDP", stage="attn")
        except Exception as e:
            if pref == "flash-attn":
                log(f"FA3 requested but unavailable ({e}); using {name}", stage="attn")

    if pref == "flash-attn-ext" and pipe is not None:
        try:
            from diffusers.models.attention_processor import FlashAttention2Processor
            if hasattr(pipe, "transformer"):
                pipe.transformer.set_attn_processor(FlashAttention2Processor())
                name = "flash-attn-ext"
                ctx = nullcontext()
                log("[attn] Using flash-attn-ext", stage="attn")
            else:
                log(f"Pipeline has no .transformer attribute; using {name}", stage="attn")
        except Exception as e:
            log(f"flash-attn-ext requested but unavailable ({e}); using {name}", stage="attn")
    return name, ctx


def _dtype_fixup(dtype: str) -> str:
    """Auto-fallback bf16 -> fp16 when bf16 isn't ideal/supported on this GPU."""
    try:
        import torch as _t
        if dtype.lower() == "bf16" and _t.cuda.is_available():
            major, _ = _t.cuda.get_device_capability()  # type: ignore[attr-defined]
            if major < 8:
                return "fp16"
    except Exception:
        pass
    return dtype


def save_sidecar(path: Path, data: Dict[str, Any]) -> None:
    path.write_text(json.dumps(data, indent=2))


def _lazy_diffusers():  # pragma: no cover - imported only in real runs
    from diffusers import AutoencoderKLWan, UniPCMultistepScheduler, WanPipeline
    from diffusers.utils import export_to_video, load_image

    return (
        WanPipeline,
        AutoencoderKLWan,
        UniPCMultistepScheduler,
        export_to_video,
        load_image,
    )


def _lazy_utils(require_image: bool = False, force: bool = False):  # pragma: no cover
    global export_to_video, load_image, Image
    need_export = force or export_to_video is None
    need_load = force or load_image is None
    need_img = require_image and Image is None
    if not (need_export or need_load or need_img):
        return
    from diffusers.utils import export_to_video as _export_to_video
    load_image_module: Any = None
    if need_load:
        try:
            from diffusers.utils import load_image as _load_image_func
            load_image_module = _load_image_func
        except Exception:
            load_image_module = None
    ImageCls: Any = None
    if need_img:
        from PIL import Image as _ImageCls
        ImageCls = _ImageCls
    if need_export:
        export_to_video = _export_to_video
    if need_load and load_image_module is not None:
        load_image = load_image_module
    if need_img and ImageCls is not None:
        Image = ImageCls


def validate(p: argparse.Namespace) -> None:
    if p.mode == "t2i":
        p.frames = 1
    if (p.width, p.height) == (1280, 720):
        p.height = 704
    elif (p.width, p.height) == (720, 1280):
        p.width = 704
    p.width = snap32(p.width)
    p.height = snap32(p.height)
    if p.frames < 1:
        p.frames = 1
    if (p.frames - 1) % 4 != 0:
        p.frames = (p.frames - 1) // 4 * 4 + 1
    if p.steps < 1:
        p.steps = 1
    if p.batch_count < 1 or p.batch_size < 1:
        raise ValueError("batch_count and batch_size must be >=1")
    if not p.prompt.strip():
        raise ValueError("prompt required for generation")
    if p.mode == "t2v" and p.image:
        if not Path(p.image).exists():
            raise ValueError(f"image not found: {p.image}")
    if p.frames > 64:
        print("[WARN] frames > 64 may exceed 16 GB VRAM")
    if p.width > 1280 or p.height > 704:
        print("[WARN] resolution > 1280x704 may exceed 16 GB VRAM")
    if p.outdir:
        Path(p.outdir).mkdir(parents=True, exist_ok=True)
    if not p.dry_run and not p.model_dir:
        raise ValueError("model_dir is required unless --dry-run")


def load_pipeline(model_dir: str, dtype: str, offload: str, flashattention: bool = False):  # pragma: no cover - heavy
    """Optimized, quality-neutral loader for WAN pipeline."""
    global WanPipeline, AutoencoderKLWan, UniPCMultistepScheduler
    if WanPipeline is None:
        WanPipeline, AutoencoderKLWan, UniPCMultistepScheduler, _, _ = _lazy_diffusers()

    torch_dtype = {
        "bf16": torch.bfloat16,
        "fp16": torch.float16,
        "fp32": torch.float32,
    }[dtype]
    device = "cuda"

    t0 = _now()
    log(f"Loading model from: {model_dir}", stage="load")
    vae = AutoencoderKLWan.from_pretrained(model_dir, subfolder="vae", torch_dtype=torch_dtype)

    attn_impl = None
    if flashattention:
        try:
            import flash_attn  # type: ignore  # noqa: F401
            attn_impl = "flash_attention_2"
            log("FlashAttention2 enabled", stage="opt")
        except Exception as e:
            log(f"FlashAttention2 unavailable ({e}); continuing without it", stage="warn")
    kwargs = {"vae": vae, "torch_dtype": torch_dtype}
    if attn_impl:
        kwargs["attn_implementation"] = attn_impl
    pipe = WanPipeline.from_pretrained(model_dir, **kwargs)
    pipe.scheduler = UniPCMultistepScheduler.from_config(pipe.scheduler.config)

    # Prefer memory layouts that speed Conv3d (no fidelity change)
    try:
        pipe.vae = pipe.vae.to(memory_format=torch.channels_last_3d)
        log("VAE memory_format=channels_last_3d", stage="opt")
    except Exception:
        try:
            pipe.vae = pipe.vae.to(memory_format=torch.channels_last)
            log("VAE memory_format=channels_last", stage="opt")
        except Exception:
            pass

    # Diffusers memory helpers (no output change)
    try:
        pipe.enable_attention_slicing()
        log("Attention slicing enabled", stage="opt")
    except Exception:
        log("Attention slicing unavailable", stage="warn")
    for _fn in (getattr(pipe.vae, "enable_slicing", None), getattr(pipe.vae, "enable_tiling", None)):
        try:
            if callable(_fn):
                _fn()
                log(f"VAE {_fn.__name__} enabled", stage="opt")
        except Exception:
            log("VAE slicing/tiling unavailable", stage="warn")

    if offload == "sequential":
        try:
            pipe.enable_sequential_cpu_offload()
            log("Sequential CPU offload ENABLED (slower, safer)", stage="opt")
        except Exception as e:
            log(f"Sequential CPU offload unavailable: {e}", stage="warn")
    else:
        try:
            pipe.to(device)
        except Exception as e:
            log(f"Pipeline to GPU failed: {e}", stage="warn")
        else:
            log("Sequential CPU offload DISABLED (favoring GPU)", stage="opt")

    # ---- ensure all critical submodules are actually on CUDA in the right dtype (first pass)
    target_dtype = torch_dtype

    def force_cuda(mod, name: str) -> None:
        if mod is None:
            return
        try:
            mod.to(device=device, dtype=target_dtype)
            try:
                p = next(mod.parameters())
                log(f"[place] {name}: {p.device} {p.dtype}")
            except StopIteration:
                log(f"[place] {name}: no parameters")
        except Exception as e:
            log(f"[place] {name}: move failed ({e})")

    force_cuda(getattr(pipe, "transformer", None), "transformer")
    force_cuda(getattr(pipe, "text_encoder", None), "text_encoder")
    force_cuda(getattr(pipe, "vae", None), "vae")

<<<<<<< HEAD
    # ---- Runtime seatbelt: register a kwargs-aware pre-hook to auto-align device/dtype per call
    def bind_autoplacer(mod, name: str) -> None:
        if mod is None:
            return

        def _pre_hook(m, args, kwargs):
            # 1) find first tensor from args OR kwargs
            x = None
            if args:
                for a in args:
                    if torch.is_tensor(a):
                        x = a
                        break
            if x is None and kwargs:
                for v in kwargs.values():
                    if torch.is_tensor(v):
                        x = v
                        break
            if x is None:
                return  # nothing to infer from
            want_dev, want_dt = x.device, x.dtype

            # 2) move the module if needed
            try:
                p = next(m.parameters())
                cur_dev, cur_dt = p.device, p.dtype
            except StopIteration:
                return
            if cur_dev != want_dev or cur_dt != want_dt:
                try:
                    m.to(device=want_dev, dtype=want_dt)
                    log(f"[place] auto-moved {name} -> {want_dev} {want_dt}")
                except Exception as e:
                    log(f"[place] auto-move {name} failed ({e})")

            # 3) also ensure Conv3d in patch_embedding aligns (this is the crash hotspot)
            try:
                pe = getattr(m, "patch_embedding", None)
                if pe is not None:
                    pw = next(pe.parameters(), None)
                    if pw is None or pw.device != want_dev or pw.dtype != want_dt:
                        pe.to(device=want_dev, dtype=want_dt)
                        log(f"[place] auto-moved {name}.patch_embedding -> {want_dev} {want_dt}")
            except Exception as e:
                log(f"[place] auto-move {name}.patch_embedding failed ({e})")

        # Register with kwargs support; fall back for older torch
        try:
            mod.register_forward_pre_hook(_pre_hook, with_kwargs=True)
        except TypeError:
            mod.register_forward_pre_hook(_pre_hook)
        log(f"[place] pre-hook bound: {name}")

    # Bind hooks on all plausible transformer modules (current_model may swap)
    seen = set()

    def _uniq(m: Any) -> bool:
        if m is None:
            return False
        i = id(m)
        if i in seen:
            return False
        seen.add(i)
        return True

    tp = getattr(pipe, "transformer", None)
    if _uniq(tp):
        bind_autoplacer(tp, "transformer")
    for idx, tm in enumerate(getattr(pipe, "transformers", []) or []):
        if _uniq(tm):
            bind_autoplacer(tm, f"transformers[{idx}]")
    for nm, sub in vars(pipe).items():
        if isinstance(nm, str) and nm.startswith("transformer") and _uniq(sub):
            bind_autoplacer(sub, nm)

    # 🔒 Final belt & suspenders: bind on ANY submodule that exposes `patch_embedding`
    bound_extra = 0
    try:
        for full_name, submod in getattr(pipe, "named_modules", lambda: [])():
            if _uniq(submod) and hasattr(submod, "patch_embedding"):
                bind_autoplacer(submod, f"module:{full_name}")
                bound_extra += 1
        log(f"[place] extra pre-hooks bound on modules with patch_embedding: {bound_extra}", stage="opt")
    except Exception as e:
        log(f"[place] failed sweeping named_modules for patch_embedding ({e})", stage="warn")
=======
    # ---- Runtime seatbelt: register pre-hooks to auto-align device/dtype on call
    def _bind_autoplacer(mod, name: str) -> None:
        if mod is None:
            return

        def _pre_hook(m, args):
            x = args[0] if args else None
            if x is None or not torch.is_tensor(x):
                return
            want_dev, want_dt = x.device, x.dtype
            try:
                p = next(m.parameters())
            except StopIteration:
                return
            cur_dev, cur_dt = p.device, p.dtype
            if cur_dev != want_dev or cur_dt != want_dt:
                try:
                    m.to(device=want_dev, dtype=want_dt)
                    log(f"[place] auto-moved {name} -> {want_dev} {want_dt}")
                except Exception as e:
                    log(f"[place] auto-move {name} failed ({e})")

        try:
            mod.register_forward_pre_hook(_pre_hook)
            log(f"[place] pre-hook bound: {name}")
        except Exception as e:
            log(f"[place] pre-hook bind failed for {name} ({e})")

    _bind_autoplacer(getattr(pipe, "transformer", None), "transformer")
    try:
        _bind_autoplacer(getattr(getattr(pipe, "transformer", None), "patch_embedding", None), "transformer.patch_embedding")
    except Exception as e:
        log(f"[place] could not bind patch_embedding pre-hook ({e})")
>>>>>>> 9601ce6a

    # Optional: compile VAE decoder for small overhead win (same math)
    import platform
    has_triton = True
    try:
        import triton  # type: ignore  # noqa: F401
    except Exception:
        has_triton = False
    if os.getenv("WAN_FORCE_COMPILE", "0") == "1" and has_triton and platform.system() != "Windows":
        try:
            pipe.vae.decoder = torch.compile(pipe.vae.decoder, mode="reduce-overhead", fullgraph=False)
            log("torch.compile for VAE decoder", stage="opt")
        except Exception as e:
            log(f"torch.compile skipped: {e}", stage="warn")
    else:
        log("torch.compile disabled (no Triton/Windows or WAN_FORCE_COMPILE!=1)", stage="opt")

    log(f"Pipeline loaded in {(_now()-t0):.2f}s (dtype={dtype})", stage="load")
    return pipe


def run_generation(
    pipe,
    params: argparse.Namespace,
    attn_name: str,
    attn_ctx,
) -> List[str]:
    """Generate and save, with persistent stage logs and fast encoding."""
    global torch, Image, export_to_video, load_image
    need_img = params.frames == 1 or bool(params.image)
    _lazy_utils(require_image=need_img, force=True)

    generator = None
    if params.seed >= 0 and torch is not None:
        generator = torch.Generator("cuda").manual_seed(int(params.seed))

    kwargs: Dict[str, Any] = {
        "prompt": params.prompt,
        "negative_prompt": params.neg_prompt or None,
        "height": params.height,
        "width": params.width,
        "num_frames": params.frames,
        "num_inference_steps": params.steps,
        "guidance_scale": params.cfg,
        "num_videos_per_prompt": params.batch_size,
        "generator": generator,
        "output_type": "np",
    }
    if params.image:
        _Resampling = getattr(Image, "Resampling", Image)
        _BICUBIC = getattr(_Resampling, "BICUBIC", getattr(Image, "BICUBIC", 3))
        img = load_image(params.image).convert("RGB").resize((params.width, params.height), _BICUBIC)
        kwargs["image"] = img

    allowed = {
        "prompt",
        "negative_prompt",
        "height",
        "width",
        "num_frames",
        "num_inference_steps",
        "guidance_scale",
        "num_videos_per_prompt",
        "generator",
        "output_type",
        "image",
    }
    assert set(kwargs).issubset(allowed)

    # Announce decode start right after last denoise step if supported
    try:
        import inspect as _inspect

        def _last_step_cb(*cb_args, **cb_kwargs):
            """
            Compatible with WAN/Diffusers variants that call either:
              (pipe, i, t, callback_kwargs)  OR  (i, t, callback_kwargs)
            Must return a dict (callback_kwargs) for the pipeline to .pop() from.
            """
            # 1) Extract callback_kwargs dict
            cb_dict = None
            if "callback_kwargs" in cb_kwargs and isinstance(cb_kwargs["callback_kwargs"], dict):
                cb_dict = cb_kwargs["callback_kwargs"]
            elif cb_args and isinstance(cb_args[-1], dict):
                cb_dict = cb_args[-1]
            if cb_dict is None:
                cb_dict = {}

            # 2) Extract step index
            step = cb_kwargs.get("i")
            if not isinstance(step, int):
                if len(cb_args) >= 2 and isinstance(cb_args[1], int):
                    step = cb_args[1]
                elif len(cb_args) >= 1 and isinstance(cb_args[0], int):
                    step = cb_args[0]

            # 3) Log on last step (don't ever break the pipeline)
            try:
                if step is not None and int(step) == int(params.steps) - 1:
                    log("Last denoise step reached", stage="gen")
            except Exception:
                pass

            # Always return the dict the pipeline expects
            return cb_dict

        if "callback_on_step_end" in _inspect.signature(pipe.__call__).parameters:
            kwargs["callback_on_step_end"] = _last_step_cb
    except Exception:
        pass

    outputs: List[str] = []
    base = str(int(time.time() * 1000))

    # helper: check NVENC availability lazily
    def _nvenc_ok(codec: str) -> bool:
        import subprocess as _sp
        cache = getattr(_nvenc_ok, '_CACHE', {})
        cached = cache.get(codec)
        if cached is not None:
            return cached
        try:
            p = _sp.run(['ffmpeg', '-hide_banner', '-encoders'], stdout=_sp.PIPE, stderr=_sp.STDOUT, text=True, timeout=5)
            ok = (f'{codec}_nvenc' in p.stdout)
        except Exception:
            ok = False
        cache[codec] = ok
        setattr(_nvenc_ok, '_CACHE', cache)
        return ok

    # encoding defaults (safe if args lack these attrs)
    encoder = getattr(params, "encoder", "auto")      # auto|nvenc|cpu
    codec   = getattr(params, "codec",   "h264")      # h264|hevc
    mode    = getattr(params, "encode_mode", "delivery")  # delivery|lossless
    preset  = getattr(params, "nvenc_preset", "p4")   # p1..p7
    cq      = str(getattr(params, "nvenc_cq", 18))     # NVENC delivery quality

    for bc in range(params.batch_count):
        with attn_ctx:
            start = time.time()
            log(f"Batch {bc} starting…", stage="gen")
            im = getattr(torch, "inference_mode", None)
            _ctx = im() if callable(im) else nullcontext()
            with _ctx:
                result = pipe(**kwargs)
            try:
                torch.cuda.synchronize()
            except Exception:
                pass
            elapsed = time.time() - start
            print(f"[INFO] Batch {bc}: {elapsed:.2f}s total, {elapsed / max(1, params.steps):.3f}s/step")
            log(f"Batch {bc} finished in {elapsed:.2f}s", stage="gen")

        latents = getattr(result, "latents", None)
        if latents is not None:
            log("Denoising finished. Starting VAE decode...", stage="decode")
            # Now free VRAM for decode: move transformer to CPU *after* denoise
            try:
                if hasattr(pipe, "transformer"):
                    pipe.transformer.to("cpu")
                    log("Transformer → CPU before VAE decode", stage="opt")
            except Exception:
                pass
            try:
                torch.cuda.empty_cache()
            except Exception:
                pass
            try:
                if latents.dim() == 5:
                    B, C, T, H, W = latents.shape
                    safe_T = max(1, (T // 32) * 32)
                    if safe_T != T:
                        log(f"[decode] Adjusting temporal length {T} -> {safe_T} for VAE merge", stage="decode")
                        latents = latents[:, :, :safe_T, :, :].contiguous()
            except Exception as e:
                log(f"[decode] Temporal align check skipped ({e})", stage="warn")
            try:
                decoded = pipe.vae.decode(latents)
                vids = getattr(decoded, "sample", decoded)
            except Exception as e:
                log(f"[decode] VAE decode failed ({e}); using pipeline output", stage="warn")
                vids = getattr(result, "frames", getattr(result, "images", []))
        else:
            vids = getattr(result, "frames", getattr(result, "images", []))
        for bi, arr in enumerate(vids):
            if params.frames == 1:
                img = Image.fromarray(arr[0])
                fname = f"{base}_{bc:02d}_{bi:02d}.png"
                fpath = Path(params.outdir) / fname
                img.save(fpath)
                log(f"Saved image → {fpath}", stage="save")
            else:
                # Prefer NVENC when possible; verify codec + channels first
                fname = f"{base}_{bc:02d}_{bi:02d}.mp4"
                fpath = Path(params.outdir) / fname
                use_nvenc = False
                if (encoder in ("auto", "nvenc")) and hasattr(arr, "shape"):
                    try:
                        T, H, W, C = arr.shape  # type: ignore[attr-defined]
                        use_nvenc = _nvenc_ok(codec) and (C in (3, 4))
                    except Exception:
                        use_nvenc = False
                # Compute T/H/W defensively for logging and CPU fallback
                T = arr.shape[0] if hasattr(arr, "shape") else len(arr)
                H = arr.shape[1] if hasattr(arr, "shape") else (len(arr[0]) if T and hasattr(arr[0], "__len__") else 0)
                W = arr.shape[2] if hasattr(arr, "shape") else (len(arr[0][0]) if T and hasattr(arr[0], "__len__") and hasattr(arr[0][0], "__len__") else 0)
                log(f"Encoding video ({T} frames @ {params.fps} fps) → {fpath}", stage="encode")
                if use_nvenc:
                    # If frames are RGBA, drop alpha for ffmpeg rgb24 input
                    if getattr(arr, "shape", None) and arr.shape[-1] == 4:  # type: ignore[attr-defined]
                        arr = arr[..., :3]
                    import subprocess as _sp
                    enc = f"{codec}_nvenc"
                    if mode == "lossless":
                        ff = [
                            "ffmpeg", "-loglevel", "error", "-y",
                            "-f", "rawvideo", "-pix_fmt", "rgb24",
                            "-s", f"{W}x{H}", "-r", str(params.fps), "-i", "-",
                            "-c:v", enc, "-tune", "lossless", "-rc", "constqp", "-qp", "0",
                            "-preset", preset, "-profile:v", "high444p", "-pix_fmt", "yuv444p",
                            str(fpath),
                        ]
                        log(f"NVENC lossless ({enc}, preset {preset})", stage="encode")
                    else:
                        gop = max(1, int(params.fps * 2))
                        ff = [
                            "ffmpeg", "-loglevel", "error", "-y",
                            "-f", "rawvideo", "-pix_fmt", "rgb24",
                            "-s", f"{W}x{H}", "-r", str(params.fps), "-i", "-",
                            "-c:v", enc, "-preset", preset, "-rc", "vbr_hq", "-cq", cq,
                            "-bf", "2", "-g", str(gop), "-pix_fmt", "yuv420p", "-movflags", "+faststart",
                            str(fpath),
                        ]
                        log(f"NVENC delivery ({enc}, preset {preset}, cq {cq})", stage="encode")
                    t1 = _now()
                    try:
                        proc = _sp.Popen(ff, stdin=_sp.PIPE, stdout=_sp.PIPE, stderr=_sp.PIPE)
                        stdin: IO[bytes] | None = proc.stdin
                        if stdin is None:
                            raise RuntimeError("FFmpeg Popen.stdin is None despite PIPE")
                        for i in range(T):
                            stdin.write(arr[i].tobytes())
                            if (i % max(1, T // 20) == 0) or (i == T - 1):
                                pct = int((i + 1) * 100 / T)
                                log(f"encode progress {i+1}/{T} ({pct}%)", stage="encode")
                        stdin.close()
                        out, err = proc.communicate()
                        if proc.returncode != 0:
                            raise RuntimeError(err.decode("utf-8", errors="ignore"))
                        log(f"Encode finished in {(_now()-t1):.1f}s", stage="encode")
                    except Exception as e:
                        log(f"FFmpeg/NVENC failed: {e}. Falling back to CPU export_to_video", stage="warn")
                        export_to_video(arr, output_video_path=fpath, fps=params.fps)
                else:
                    # CPU path via Diffusers helper (also used when arr is a plain list in tests)
                    log("Encoding via export_to_video (CPU path / non-array input)", stage="encode")
                    export_to_video(arr, output_video_path=fpath, fps=params.fps)

            outputs.append(str(fpath))
    return outputs


def main() -> int:
    parser = argparse.ArgumentParser()
    parser.add_argument("--mode", choices=["t2v", "t2i"], default="t2v")
    parser.add_argument("--prompt", default="")
    parser.add_argument("--neg_prompt", default="")
    parser.add_argument("--sampler", default="unipc")
    parser.add_argument("--steps", type=int, default=20)
    parser.add_argument("--cfg", type=float, default=7.0)
    parser.add_argument("--seed", type=int, default=-1)
    parser.add_argument("--fps", type=int, default=24)
    parser.add_argument("--frames", type=int, default=16)
    parser.add_argument("--width", type=int, default=768)
    parser.add_argument("--height", type=int, default=432)
    parser.add_argument("--batch_count", type=int, default=1)
    parser.add_argument("--batch_size", type=int, default=1)
    parser.add_argument("--outdir", default=OUTPUT_DIR.as_posix())
    parser.add_argument(
        "--model_dir",
        default=(MODELS_DIR / "Wan2.2-TI2V-5B-Diffusers").as_posix(),
    )
    parser.add_argument(
        "--dtype", choices=["bf16", "fp16", "fp32"], default="bf16"
    )
    parser.add_argument(
        "--offload",
        choices=["none", "sequential"],
        default="none",
        help="Model offload strategy. 'none' keeps transformer on GPU; 'sequential' offloads blocks to CPU (safer on low VRAM, slower).",
    )
    parser.add_argument(
        "--attn",
        choices=["auto", "sdpa", "flash-attn", "flash-attn-ext"],
        default="auto",
        help=(
            "auto: FlashAttention via PyTorch SDP if available, else SDPA; "
            "sdpa: always SDPA; "
            "flash-attn: force FlashAttention via SDP (warn+fall back if missing); "
            "flash-attn-ext: Diffusers FlashAttention2Processor "
            "(requires flash_attn wheel; falls back to SDPA if unsupported)"
        ),
    )
    parser.add_argument(
        "--flashattention",
        action="store_true",
        help="Enable Diffusers FlashAttention2 during pipeline init.",
    )
    parser.add_argument("--image", default="")
    parser.add_argument("--dry-run", action="store_true")
    args = parser.parse_args()
    if args.dry_run:
        payload = {
            "mode": args.mode,
            "prompt": args.prompt,
            "frames": int(args.frames),
            "width": int(args.width),
            "height": int(args.height),
        }
        print("[WAN shim] Dry run: " + json.dumps(payload, separators=(",", ":")))
        print("[RESULT] OK " + json.dumps(payload, separators=(",", ":")))
        return 0

    args.dtype = _dtype_fixup(args.dtype)
    if args.dtype.lower() != "bf16":
        print(f"[opt] dtype auto-adjusted to {args.dtype} (bf16 not ideal on this GPU)")

    cfg = vars(args).copy()

    try:
        validate(args)
    except Exception as e:
        outdir = Path(args.outdir or OUTPUT_DIR)
        outdir.mkdir(parents=True, exist_ok=True)
        sidecar = outdir / f"error_{int(time.time()*1000)}.json"
        err = {
            "error": f"{type(e).__name__}: {e}",
            "tb": traceback.format_exc(),
            "config": cfg,
        }
        save_sidecar(sidecar, err)
        print(f"[RESULT] FAIL VALIDATION {err['error']}")
        return 1

    if args.mode == "t2i":
        from core import wan_image
        gen = wan_image.generate_image_wan
    else:
        from core import wan_video
        gen = wan_video.generate_video_wan

    try:
        outputs, attn_used = gen(args)
        cfg["attention_backend"] = attn_used
    except Exception as e:
        sidecar = Path(args.outdir) / f"error_{int(time.time()*1000)}.json"
        gen_err: Dict[str, Any] = {
            "error": f"{type(e).__name__}: {e}",
            "tb": traceback.format_exc(),
            "config": cfg,
        }
        save_sidecar(sidecar, gen_err)
        print(f"[RESULT] FAIL GENERATION {gen_err['error']}")
        return 1

    for out in outputs[:1]:
        print(f"[OUTPUT] {Path(out).resolve()}")

    sidecar = Path(args.outdir) / f"result_{int(time.time()*1000)}.json"
    result_data: Dict[str, Any] = {"ok": True, "outputs": outputs, "config": cfg}
    save_sidecar(sidecar, result_data)
    print("[RESULT] OK done")
    return 0


if __name__ == "__main__":  # pragma: no cover
    raise SystemExit(main())<|MERGE_RESOLUTION|>--- conflicted
+++ resolved
@@ -314,7 +314,6 @@
     force_cuda(getattr(pipe, "text_encoder", None), "text_encoder")
     force_cuda(getattr(pipe, "vae", None), "vae")
 
-<<<<<<< HEAD
     # ---- Runtime seatbelt: register a kwargs-aware pre-hook to auto-align device/dtype per call
     def bind_autoplacer(mod, name: str) -> None:
         if mod is None:
@@ -400,41 +399,7 @@
         log(f"[place] extra pre-hooks bound on modules with patch_embedding: {bound_extra}", stage="opt")
     except Exception as e:
         log(f"[place] failed sweeping named_modules for patch_embedding ({e})", stage="warn")
-=======
-    # ---- Runtime seatbelt: register pre-hooks to auto-align device/dtype on call
-    def _bind_autoplacer(mod, name: str) -> None:
-        if mod is None:
-            return
-
-        def _pre_hook(m, args):
-            x = args[0] if args else None
-            if x is None or not torch.is_tensor(x):
-                return
-            want_dev, want_dt = x.device, x.dtype
-            try:
-                p = next(m.parameters())
-            except StopIteration:
-                return
-            cur_dev, cur_dt = p.device, p.dtype
-            if cur_dev != want_dev or cur_dt != want_dt:
-                try:
-                    m.to(device=want_dev, dtype=want_dt)
-                    log(f"[place] auto-moved {name} -> {want_dev} {want_dt}")
-                except Exception as e:
-                    log(f"[place] auto-move {name} failed ({e})")
-
-        try:
-            mod.register_forward_pre_hook(_pre_hook)
-            log(f"[place] pre-hook bound: {name}")
-        except Exception as e:
-            log(f"[place] pre-hook bind failed for {name} ({e})")
-
-    _bind_autoplacer(getattr(pipe, "transformer", None), "transformer")
-    try:
-        _bind_autoplacer(getattr(getattr(pipe, "transformer", None), "patch_embedding", None), "transformer.patch_embedding")
-    except Exception as e:
-        log(f"[place] could not bind patch_embedding pre-hook ({e})")
->>>>>>> 9601ce6a
+
 
     # Optional: compile VAE decoder for small overhead win (same math)
     import platform
