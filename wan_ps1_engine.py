import argparse, json, os, sys, time, gc
from typing import Optional

# ---- SDPA shim to ignore unexpected kwargs (e.g. enable_gqa) ----
try:
    import torch
    import torch.nn.functional as _F
    _orig_sdpa = _F.scaled_dot_product_attention
    def _sdpa_shim(*args, **kwargs):
        kwargs.pop("enable_gqa", None)
        return _orig_sdpa(*args, **kwargs)
    _F.scaled_dot_product_attention = _sdpa_shim
except Exception:
    pass

# --- perf: tf32 + sdpa kernels ---
_sdpa_ctx = None
try:
    import torch
    torch.backends.cuda.matmul.allow_tf32 = True
    torch.backends.cudnn.allow_tf32 = True
    try:
        torch.backends.cudnn.benchmark = True
    except Exception:
        pass
    try:
        torch.set_float32_matmul_precision("high")
    except Exception:
        pass
    try:
        from torch.nn.attention import sdpa_kernel
        _sdpa_ctx = sdpa_kernel(enable_flash=False, enable_mem_efficient=True, enable_math=True)
    except Exception:
        _sdpa_ctx = None
except Exception:
    _sdpa_ctx = None
# --- end perf ---

def log(msg: str):
    print(f"[ps1-engine] {msg}", flush=True)

def detect_model_dir(root: str) -> Optional[str]:
    cands = [
        os.path.join(root, "models", "Wan2.2-TI2V-5B-Diffusers"),
        os.path.join(root, "models", "Wan2.2-T2V-14B-Diffusers"),
        os.path.join(root, "models", "Wan2.2-I2V-A14B-Diffusers"),
    ]
    for p in cands:
        if os.path.isdir(p):
            return p
    p = os.environ.get("WAN22_MODEL_DIR")
    return p if p and os.path.isdir(p) else None

def build_pipe(model_dir: str, dtype_str: str = "bfloat16"):
    import torch
    from diffusers import WanPipeline, AutoModel
    torch_dtype = getattr(torch, dtype_str, torch.bfloat16)
    # Keep VAE numerics in float32 for stability
    vae = AutoModel.from_pretrained(model_dir, subfolder="vae", torch_dtype=torch.float32)
    pipe = WanPipeline.from_pretrained(model_dir, vae=vae, torch_dtype=torch_dtype)
    return pipe

def apply_wan_scheduler_fix(pipe, sampler: str, width: int, height: int):
    """Flow-aware schedulers for WAN 2.2:
       - euler/euler_a -> FlowMatchEulerDiscreteScheduler (stochastic for euler_a)
       - default (unipc) -> UniPCMultistepScheduler with flow_prediction/use_flow_sigmas/flow_shift
    """
    try:
        from diffusers import FlowMatchEulerDiscreteScheduler, UniPCMultistepScheduler
    except ImportError as e:
        log(f"Scheduler imports failed: {e}")
        return

    flow_shift = 5.0 if max(width, height) >= 720 else 3.0
    s = (sampler or "unipc").lower()

    if s in ("euler", "euler_a"):
        try:
            sched = FlowMatchEulerDiscreteScheduler.from_config(pipe.scheduler.config)
        except (AttributeError, ValueError) as e:
            log(f"Using default FlowMatchEulerDiscreteScheduler: {e}")
            sched = FlowMatchEulerDiscreteScheduler()

        try:
            sched.register_to_config(shift=flow_shift)
        except AttributeError:
            try:
                setattr(sched, "shift", flow_shift)
            except (AttributeError, TypeError) as e:
                log(f"Failed to set shift attribute: {e}")
        except Exception as e:
            log(f"Failed to apply shift via register_to_config: {e}")

        if s == "euler_a":
            try:
                sched.register_to_config(stochastic_sampling=True)
            except AttributeError:
                try:
                    setattr(sched, "stochastic_sampling", True)
                except (AttributeError, TypeError) as e:
                    log(f"Failed to enable stochastic sampling: {e}")
            except Exception as e:
                log(f"Failed to enable stochastic sampling via register_to_config: {e}")

        pipe.scheduler = sched
        log(f"Scheduler set to {s} (FlowMatchEuler, shift={flow_shift})")
    else:
        try:
            sched = UniPCMultistepScheduler.from_config(pipe.scheduler.config)
        except (AttributeError, ValueError) as e:
            log(f"Using default UniPCMultistepScheduler: {e}")
            sched = UniPCMultistepScheduler()

        for k, v in (("prediction_type", "flow_prediction"),
                     ("use_flow_sigmas", True),
                     ("flow_shift", flow_shift)):
            try:
                sched.register_to_config(**{k: v})
            except AttributeError:
                try:
                    setattr(sched, k, v)
                except (AttributeError, TypeError) as e:
                    log(f"Failed to set {k}: {e}")
            except Exception as e:
                log(f"Failed to configure {k} via register_to_config: {e}")

        pipe.scheduler = sched
        log("Scheduler set to unipc (flow_prediction, use_flow_sigmas=True, shift={flow_shift})".format(flow_shift=flow_shift))

def round_frames(n: int) -> int:
    if n < 1: return 1
    rem = (n - 1) % 4
    if rem == 0: return n
    down = n - rem
    up = down + 4
    return up if (n - down) >= (up - n) else down

def normalize_resolution(pipe, w: int, h: int):
    """Snap H/W to the nearest multiple allowed by the model."""
    try:
        mod = pipe.vae_scale_factor_spatial * pipe.transformer.config.patch_size[1]
        w0, h0 = int(w), int(h)
        w = (w0 // mod) * mod
        h = (h0 // mod) * mod
        if w != w0 or h != h0:
            log(f"Snapped resolution from {w0}x{h0} to {w}x{h} (mod={mod}).")
    except Exception as e:
        log(f"Resolution snap failed: {e}")
    return w, h

def save_video(frames, fps: int, outpath: str):
    import numpy as np
    from diffusers.utils import export_to_video
    arr = np.asarray(frames)
    if not np.isfinite(arr).all():
        arr = np.nan_to_num(arr, nan=0.0, posinf=1.0, neginf=0.0)
    export_to_video(arr, outpath, fps=fps)

def main():
    p = argparse.ArgumentParser()
    p.add_argument("--mode", default="t2v", choices=["t2v","i2v","ti2v"])
    p.add_argument("--prompt", default="");            p.add_argument("--neg_prompt", default="")
    p.add_argument("--sampler", default="unipc");      p.add_argument("--steps", type=int, default=20)
    p.add_argument("--cfg", type=float, default=7.0);  p.add_argument("--seed", type=int, default=0)
    p.add_argument("--fps", type=int, default=24);     p.add_argument("--frames", type=int, default=49)
    p.add_argument("--width", type=int, default=1024); p.add_argument("--height", type=int, default=576)
    p.add_argument("--batch_count", type=int, default=1); p.add_argument("--batch_size", type=int, default=1)
    p.add_argument("--outdir", default="outputs");     p.add_argument("--model_dir", default="")
    p.add_argument("--dtype", default="bfloat16")
    args = p.parse_args()

    try:
        import torch
    except Exception as e:
        log(f"PyTorch import failed: {e}"); return 1

    root = os.path.dirname(os.path.abspath(__file__))
    model_dir = args.model_dir or detect_model_dir(root)
    if not model_dir:
        log("Model directory not found. Set --model_dir or WAN22_MODEL_DIR."); return 2

    # Seed (optional)
    try:
        g = torch.Generator(device="cuda")
        if args.seed:
            g.manual_seed(args.seed)
    except Exception:
        g = None

    # Build pipeline
    log(f"Loading model: {model_dir}")
    pipe = build_pipe(model_dir, args.dtype)

    # Snap resolution to model granularity
    width, height = normalize_resolution(pipe, int(args.width), int(args.height))

    # Move model weights to GPU when possible, otherwise fall back to CPU offload
    use_cuda = torch.cuda.is_available()
    free_mem = total_mem = 0
    if use_cuda:
        try:
            free_mem, total_mem = torch.cuda.mem_get_info()
            log(f"VRAM free={free_mem/1e9:.2f}GB total={total_mem/1e9:.2f}GB")
            dtype = getattr(torch, args.dtype, torch.bfloat16)
            dtype_size = torch.tensor([], dtype=dtype).element_size()
            param_mem = sum(p.numel() * p.element_size() for p in pipe.parameters())
            est_frames = max(1, int(args.frames))
            frame_mem = width * height * est_frames * 4 * dtype_size
            required_mem = param_mem + frame_mem
            if required_mem > free_mem:
                log(f"Insufficient VRAM: need {required_mem/1e9:.2f}GB, have {free_mem/1e9:.2f}GB")
                use_cuda = False
        except Exception as e:
            log(f"VRAM check failed: {e}")
            use_cuda = False

    if use_cuda:
        try:
            pipe.to("cuda")
            try: pipe.unet.to(memory_format=torch.channels_last)
            except Exception: pass
            try: pipe.text_encoder.to(memory_format=torch.channels_last)
            except Exception: pass
            try:
                pipe.enable_xformers_memory_efficient_attention()
                log("Xformers memory-efficient attention enabled")
            except Exception:
                pass
            log("Moved pipeline to CUDA")
        except Exception as e:
            log(f"Failed to move pipe to CUDA: {e}")
            try:
                pipe.enable_model_cpu_offload()
                log("Falling back to CPU offload")
            except Exception as e2:
                log(f"CPU offload failed: {e2}")
                return 3
    else:
        try:
<<<<<<< HEAD
            pipe.enable_model_cpu_offload()
            log("Falling back to CPU/offload mode")
        except Exception as e2:
            log(f"CPU offload failed: {e2}")
            return 3
=======
            pipe.enable_sequential_cpu_offload()
            log("Falling back to sequential CPU offload")
        except Exception as e_seq:
            log(f"Sequential CPU offload unavailable: {e_seq}")
            try:
                pipe.enable_model_cpu_offload()
                log("Falling back to model CPU offload")
            except Exception as e2:
                log(f"CPU offload failed: {e2}")
                return 3
>>>>>>> 8f2e76e2

    # Optional memory tweaks
    try:
        pipe.enable_vae_slicing(); pipe.enable_vae_tiling()
    except Exception:
        pass
    try:
        pipe.enable_attention_slicing()
    except Exception:
        pass
    try:
        torch.cuda.empty_cache()
    except Exception:
        pass

    # Scheduler
    apply_wan_scheduler_fix(pipe, args.sampler, width, height)

    # Frames rule
    steps  = int(args.steps)
    frames = round_frames(int(args.frames))
    if frames != args.frames:
        log("`num_frames - 1` has to be divisible by 4. Rounding to the nearest number.")

    # Progress callback
    steps_total = max(1, steps)
    def _cb(step, timestep, latents):
        cur = int(step) + 1
        pct = int(min(100, max(0, round(cur * 100 / steps_total))))
        print(f"[PROGRESS] step={cur}/{steps_total} frame=1/{frames} percent={pct}", flush=True)

    common = dict(
        prompt=args.prompt, negative_prompt=args.neg_prompt or None,
        width=width, height=height, num_inference_steps=steps,
        guidance_scale=args.cfg, num_frames=frames, generator=g, output_type="np",
    )

    # Call with/without callback depending on diffusers version
    result, last_err = None, None
    for with_cb in (True, False):
        try:
            kwargs = dict(common)
            if with_cb:
                kwargs["callback"] = _cb; kwargs["callback_steps"] = 1
            log(f"Generating… steps={steps} frames={frames} fps={args.fps}")
            if _sdpa_ctx is not None:
                with torch.inference_mode(), _sdpa_ctx:
                    result = pipe(**kwargs)
            else:
                with torch.inference_mode():
                    result = pipe(**kwargs)
            break
        except TypeError as e:
            last_err = e; continue

    if result is None:
        log(f"Pipeline call failed: {last_err}"); return 4

    # Extract frames
    frames_out = None
    if isinstance(result, dict):
        frames_out = result.get("frames") or result.get("images")
    else:
        frames_out = getattr(result, "frames", None) or getattr(result, "images", None)
    if frames_out is None:
        log("No frames returned from pipeline"); return 5

    os.makedirs(args.outdir, exist_ok=True)
    stamp = time.strftime("%Y%m%d_%H%M%S")
    base  = f"WAN22_{args.mode}_{stamp}"
    json_path = os.path.join(args.outdir, base + ".json")
    mp4_path  = os.path.join(args.outdir, base + ".mp4")

    meta = {
        "mode": args.mode, "prompt": args.prompt, "neg_prompt": args.neg_prompt,
        "sampler": args.sampler, "steps": steps, "cfg": args.cfg, "seed": args.seed,
        "fps": args.fps, "frames": frames, "width": width, "height": height, "model_dir": model_dir,
    }
    with open(json_path, "w", encoding="utf-8") as f: json.dump(meta, f, indent=2)
    log(f"wrote: {json_path}")

    save_video(frames_out, args.fps, mp4_path)
    log(f"wrote: {mp4_path}")
    del result, frames_out, pipe
    gc.collect()
    try:
        torch.cuda.empty_cache()
    except Exception:
        pass
    return 0

if __name__ == "__main__":
    sys.exit(main())<|MERGE_RESOLUTION|>--- conflicted
+++ resolved
@@ -237,24 +237,11 @@
                 return 3
     else:
         try:
-<<<<<<< HEAD
             pipe.enable_model_cpu_offload()
             log("Falling back to CPU/offload mode")
         except Exception as e2:
             log(f"CPU offload failed: {e2}")
             return 3
-=======
-            pipe.enable_sequential_cpu_offload()
-            log("Falling back to sequential CPU offload")
-        except Exception as e_seq:
-            log(f"Sequential CPU offload unavailable: {e_seq}")
-            try:
-                pipe.enable_model_cpu_offload()
-                log("Falling back to model CPU offload")
-            except Exception as e2:
-                log(f"CPU offload failed: {e2}")
-                return 3
->>>>>>> 8f2e76e2
 
     # Optional memory tweaks
     try:
