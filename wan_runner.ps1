<<<<<<< HEAD
# Tune CUDA memory allocator to reduce VRAM thrashing.
# Use a higher split size so large blocks can be reused and raise the
# garbage collection threshold so the allocator holds onto memory a bit
# longer instead of constantly releasing and re-requesting from the driver.
$env:PYTORCH_CUDA_ALLOC_CONF = "max_split_size_mb:256,garbage_collection_threshold:0.9"
=======
﻿$env:PYTORCH_CUDA_ALLOC_CONF = "max_split_size_mb:128,garbage_collection_threshold:0.8"
>>>>>>> ed544397
# NOTE:
# "expandable_segments" is omitted because some PyTorch builds throw
# a parsing error when this flag is present. The remaining settings keep
# the memory allocator tuning without tripping those older releases.
# wan_runner.ps1 — progress-aware runner that shows a console progress bar
$ErrorActionPreference = "Stop"
$ProgressPreference = "Continue"
[Console]::OutputEncoding = [System.Text.Encoding]::UTF8

$root   = Split-Path -Parent $MyInvocation.MyCommand.Path
$python = Join-Path $root "venv\Scripts\python.exe"
$engine = Join-Path $root "wan_ps1_engine.py"

if (-not (Test-Path $python)) { Write-Error "Python not found: $python" }
if (-not (Test-Path $engine)) { Write-Error "Engine not found: $engine" }

# Build argument line (quote each arg)
$argv = @()
foreach ($a in $args) {
  if ($a -match '\s' -or $a -match '["'']') { $argv += ('"'+$a.replace('"','`"')+'"') }
  else { $argv += $a }
}
$argline = ('"'+$engine+'" ' + ($argv -join ' '))

# Start python with redirected IO so we can parse progress lines
$psi = New-Object System.Diagnostics.ProcessStartInfo
$psi.FileName = $python
$psi.Arguments = $argline
$psi.UseShellExecute = $false
$psi.RedirectStandardOutput = $true
$psi.RedirectStandardError  = $true
$psi.CreateNoWindow = $true

$proc = [System.Diagnostics.Process]::Start($psi)

# Read output line-by-line and update progress
$activity = "WAN 2.2 generation"
$lastPercent = -1
while (-not $proc.HasExited) {
  $line = $proc.StandardOutput.ReadLine()
  if ($null -ne $line) {
    Write-Host $line
    if ($line -match '^\[PROGRESS\]\s+step=(\d+)/(\d+)\s+frame=(\d+)/(\d+)\s+percent=(\d+)') {
      $step = [int]$matches[1]; $steps=[int]$matches[2]
      $frame=[int]$matches[3];  $frames=[int]$matches[4]
      $pct  = [int]$matches[5]
      if ($pct -ne $lastPercent) {
        $status = "Frame $frame/$frames · Step $step/$steps"
        Write-Progress -Id 1 -Activity $activity -Status $status -PercentComplete $pct
        $lastPercent = $pct
      }
    }
  } else {
    Start-Sleep -Milliseconds 50
  }
}

# Drain remaining output
while (-not $proc.StandardOutput.EndOfStream) {
  $line = $proc.StandardOutput.ReadLine()
  if ($line) { Write-Host $line }
}
while (-not $proc.StandardError.EndOfStream) {
  $line = $proc.StandardError.ReadLine()
  if ($line) { Write-Warning $line }
}

Write-Progress -Id 1 -Activity $activity -Completed
exit $proc.ExitCode
<|MERGE_RESOLUTION|>--- conflicted
+++ resolved
@@ -1,12 +1,10 @@
-<<<<<<< HEAD
+
 # Tune CUDA memory allocator to reduce VRAM thrashing.
 # Use a higher split size so large blocks can be reused and raise the
 # garbage collection threshold so the allocator holds onto memory a bit
 # longer instead of constantly releasing and re-requesting from the driver.
 $env:PYTORCH_CUDA_ALLOC_CONF = "max_split_size_mb:256,garbage_collection_threshold:0.9"
-=======
-﻿$env:PYTORCH_CUDA_ALLOC_CONF = "max_split_size_mb:128,garbage_collection_threshold:0.8"
->>>>>>> ed544397
+
 # NOTE:
 # "expandable_segments" is omitted because some PyTorch builds throw
 # a parsing error when this flag is present. The remaining settings keep
