param(
    [string]$mode,
    [string]$prompt,
    [string]$neg_prompt,
    [string]$sampler = "unipc",
    [int]$steps = 20,
    [double]$cfg = 7.0,
    [long]$seed = -1,
    [int]$fps = 24,
    [int]$frames = 16,
    [int]$width = 768,
    [int]$height = 432,
    [int]$batch_count = 1,
    [int]$batch_size = 1,
    [string]$outdir = "D:/wan22/outputs",
    [string]$model_dir = "D:/wan22/models/Wan2.2-TI2V-5B-Diffusers",
    [string]$dtype = "bf16",
    [string]$attn = "sdpa",
    [string]$image,
    [switch]$dry_run
)

$ErrorActionPreference = "Stop"

$python = "D:\\wan22\\venv\\Scripts\\python.exe"
$engine = Join-Path $PSScriptRoot "wan_ps1_engine.py"

<<<<<<< HEAD
$env:HF_HOME = "D:\\wan22\.cache\\huggingface"
$env:TRANSFORMERS_CACHE = "D:\\wan22\.cache\\huggingface\\hub"
=======
$env:HF_HOME = "D:\\wan22.cache\\huggingface"
$env:TRANSFORMERS_CACHE = "D:\\wan22.cache\\huggingface\\hub"
>>>>>>> 4b444f7a
$env:PYTHONIOENCODING = "utf-8"

foreach ($d in @(
    "D:\\wan22\\outputs",
    "D:\\wan22\\json",
<<<<<<< HEAD
    "D:\\wan22\.cache\\huggingface",
    "D:\\wan22\.cache\\huggingface\\hub"
=======
    "D:\\wan22.cache\\huggingface",
    "D:\\wan22.cache\\huggingface\\hub"
>>>>>>> 4b444f7a
  )) {
  if (!(Test-Path $d)) { New-Item -ItemType Directory -Path $d | Out-Null }
}

if (-not (Test-Path $python)) {
  Write-Host "[WAN shim] Launch: $python (missing)"
  Write-Error "WAN venv python not found at $python"
  exit 1
}
if (-not (Test-Path $engine)) { throw "Engine not found: $engine" }

$argv = @($engine)
if ($mode)        { $argv += @("--mode", $mode) }
if ($prompt)      { $argv += @("--prompt", ($prompt -replace '"', '\"')) }
if ($neg_prompt)  { $argv += @("--neg_prompt", ($neg_prompt -replace '"', '\"')) }
if ($sampler)     { $argv += @("--sampler", $sampler) }
if ($steps)       { $argv += @("--steps", $steps) }
if ($cfg)         { $argv += @("--cfg", $cfg) }
if ($seed -ge 0)  { $argv += @("--seed", $seed) }
if ($fps)         { $argv += @("--fps", $fps) }
if ($frames)      { $argv += @("--frames", $frames) }
if ($width)       { $argv += @("--width", $width) }
if ($height)      { $argv += @("--height", $height) }
if ($batch_count) { $argv += @("--batch_count", $batch_count) }
if ($batch_size)  { $argv += @("--batch_size", $batch_size) }
if ($outdir)      { $argv += @("--outdir", $outdir) }
if ($model_dir)   { $argv += @("--model_dir", $model_dir) }
if ($dtype)       { $argv += @("--dtype", $dtype) }
if ($attn)        { $argv += @("--attn", $attn) }
if ($image)       { $argv += @("--image", $image) }
if ($dry_run)     { $argv += "--dry-run" }

Write-Host "[WAN shim] Launch: $python $($argv -join ' ')"
& $python @argv
exit $LASTEXITCODE<|MERGE_RESOLUTION|>--- conflicted
+++ resolved
@@ -22,39 +22,34 @@
 
 $ErrorActionPreference = "Stop"
 
-$python = "D:\\wan22\\venv\\Scripts\\python.exe"
+# Explicit venv interpreter and engine path
+$python = "D:\wan22\venv\Scripts\python.exe"
 $engine = Join-Path $PSScriptRoot "wan_ps1_engine.py"
 
-<<<<<<< HEAD
-$env:HF_HOME = "D:\\wan22\.cache\\huggingface"
-$env:TRANSFORMERS_CACHE = "D:\\wan22\.cache\\huggingface\\hub"
-=======
-$env:HF_HOME = "D:\\wan22.cache\\huggingface"
-$env:TRANSFORMERS_CACHE = "D:\\wan22.cache\\huggingface\\hub"
->>>>>>> 4b444f7a
+# Use dot-cache under D:\wan22
+$env:HF_HOME = "D:\wan22\.cache\huggingface"
+$env:TRANSFORMERS_CACHE = "D:\wan22\.cache\huggingface\hub"
 $env:PYTHONIOENCODING = "utf-8"
 
+# Ensure required directories exist
 foreach ($d in @(
-    "D:\\wan22\\outputs",
-    "D:\\wan22\\json",
-<<<<<<< HEAD
-    "D:\\wan22\.cache\\huggingface",
-    "D:\\wan22\.cache\\huggingface\\hub"
-=======
-    "D:\\wan22.cache\\huggingface",
-    "D:\\wan22.cache\\huggingface\\hub"
->>>>>>> 4b444f7a
-  )) {
-  if (!(Test-Path $d)) { New-Item -ItemType Directory -Path $d | Out-Null }
+    "D:\wan22\outputs",
+    "D:\wan22\json",
+    "D:\wan22\.cache\huggingface",
+    "D:\wan22\.cache\huggingface\hub"
+)) {
+    if (!(Test-Path $d)) { New-Item -ItemType Directory -Path $d | Out-Null }
 }
 
+# Basic sanity checks
 if (-not (Test-Path $python)) {
-  Write-Host "[WAN shim] Launch: $python (missing)"
-  Write-Error "WAN venv python not found at $python"
-  exit 1
+    Write-Host "[WAN shim] Launch: $python (missing)"
+    Write-Error "WAN venv python not found at $python"
+    exit 1
 }
 if (-not (Test-Path $engine)) { throw "Engine not found: $engine" }
 
+# Build argv for the engine
 $argv = @($engine)
 if ($mode)        { $argv += @("--mode", $mode) }
 if ($prompt)      { $argv += @("--prompt", ($prompt -replace '"', '\"')) }
