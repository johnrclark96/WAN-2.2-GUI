--- conflicted
+++ resolved
@@ -19,11 +19,7 @@
 - Stream live logs from the Generate button and yield exit codes.
 - Gate FlashAttention on Hopper GPUs, default to SDPA, and expose precision `--dtype`.
 - Official engine path enforces height = 704, disables unsupported controls, and emits
-  `[OUTPUT]`/`[RESULT] OK` markers.
-<<<<<<< HEAD
+  `[OUTPUT]`/`[RESULT] OK done` markers.
 - PowerShell runner uses `D:\wan22\.cache` for Hugging Face caches and pre-creates
-=======
-- PowerShell runner uses `D:\wan22.cache` for Hugging Face caches and pre-creates
->>>>>>> 4b444f7a
   required directories.
 - Strengthen log parser tests for `[OUTPUT]`/`[RESULT]` markers and JSON `done` events.